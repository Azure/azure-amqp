--- conflicted
+++ resolved
@@ -116,9 +116,6 @@
         static void ScheduleCallback(WaitCallback callback, object state)
         {
             Fx.Assert(callback != null, "Cannot schedule a null callback");
-<<<<<<< HEAD
-            ThreadPool.QueueUserWorkItem(callback, state);
-=======
 #if WINDOWS_UWP
             Windows.System.Threading.ThreadPool.RunAsync((workitem) =>
             {
@@ -127,7 +124,6 @@
 #else
             ThreadPool.QueueUserWorkItem(callback, state);
 #endif
->>>>>>> 38859a03
         }
 
 #if !DNXCORE
